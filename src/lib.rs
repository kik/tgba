<<<<<<< HEAD
mod backup;
mod bios;
mod bus;
mod consts;
mod context;
mod cpu;
mod dma;
mod gamepak;
mod interface;
mod interrupt;
mod ioreg_info;
mod lcd;
mod rom;
mod serial;
mod sound;
mod timer;
mod util;

use context::Context;

use interface::AudioBuf;
pub use interface::{FrameBuf, KeyInput};
pub use rom::Rom;

pub struct Agb {
    ctx: Context,
}

impl Agb {
    pub fn new(bios: Vec<u8>, rom: Rom, backup: Option<Vec<u8>>) -> Self {
        let mut ctx = Context::new(bios, rom, backup);
        ctx.cpu.set_pc(&mut ctx.inner, 0);
        Agb { ctx }
=======
#[macro_use]
extern crate prettytable;

// mod gdb;

use anyhow::{anyhow, bail, Result};
use compress_tools::{list_archive_files, uncompress_archive_file};
use log::{error, info};
use sdl2::{
    audio::{AudioQueue, AudioSpecDesired},
    controller::{Button, GameController},
    event::Event,
    keyboard::{KeyboardState, Keycode, Scancode},
    pixels::Color,
    surface::Surface,
    EventPump,
};
use std::{
    fs::{read, File},
    io::Read,
    path::{Path, PathBuf},
    time::Duration,
};
use tempfile::NamedTempFile;

use tgba_core::{Agb, KeyInput, Rom};

const SCREEN_WIDTH: u32 = 240;
const SCREEN_HEIGHT: u32 = 160;
const SCALING: u32 = 4;

pub fn run(bios: &Path, rom_path: &Path) -> Result<()> {
    env_logger::builder().format_timestamp(None).init();

    let bios = read(&bios)?;
    let rom = load_rom(&rom_path)?;
    let backup = load_backup(&rom_path)?;

    dump_rom_info(&rom);

    let mut agb = Agb::new(bios, rom, backup);

    let sdl_context = sdl2::init().unwrap();
    let video_subsystem = sdl_context.video().unwrap();

    let window = video_subsystem
        .window("TGBA", SCREEN_WIDTH * SCALING, SCREEN_HEIGHT * SCALING)
        .position_centered()
        .build()
        .unwrap();

    let mut canvas = window.into_canvas().present_vsync().build().unwrap();

    canvas.set_draw_color(Color::RGB(0, 0, 0));
    let mut event_pump = sdl_context.event_pump().unwrap();

    let texture_creator = canvas.texture_creator();
    let mut surface = Surface::new(
        SCREEN_WIDTH,
        SCREEN_HEIGHT,
        sdl2::pixels::PixelFormatEnum::RGB24,
    )
    .unwrap();

    const SOUND_BUF_LEN: u16 = 2048;

    let audio_subsystem = sdl_context.audio().map_err(|e| anyhow!("{e}"))?;
    let desired_spec = AudioSpecDesired {
        freq: Some(48000),
        channels: Some(2),
        samples: Some(SOUND_BUF_LEN),
    };
    let audio_queue: AudioQueue<i16> = audio_subsystem
        .open_queue(None, &desired_spec)
        .map_err(|e| anyhow!("{e}"))?;
    audio_queue.queue_audio(&vec![0; 2048]).unwrap();
    audio_queue.resume();

    let game_controller_subsystem = sdl_context.game_controller().unwrap();

    let game_controller = game_controller_subsystem.open(0).ok().into_iter().collect();

    let mut im = InputManager::new(game_controller);

    let mut frames = 0;
    let mut cur_slot = 0_u32;

    while process_events(&mut event_pump) {
        let start_time = std::time::Instant::now();

        im.update(&event_pump);

        if im.hotkey_pressed(HotKey::SaveState) {
            save_state(&agb, &rom_path, cur_slot)?;
        }
        if im.hotkey_pressed(HotKey::LoadState) {
            if let Err(err) = load_state(&mut agb, &rom_path, cur_slot) {
                error!("Failed to load state from slot {cur_slot}: {err}");
            }
        }

        if im.hotkey_pressed(HotKey::NextSlot) {
            cur_slot += 1;
            info!("State save slot changed: {cur_slot}");
        }
        if im.hotkey_pressed(HotKey::PrevSlot) {
            cur_slot = cur_slot.saturating_sub(1);
            info!("State save slot changed: {cur_slot}");
        }

        let key_input = im.key_input();
        agb.set_key_input(&key_input);
        agb.exec_frame();

        let frame_buf = agb.frame_buf();

        surface.with_lock_mut(|buf| {
            for y in 0..SCREEN_HEIGHT {
                for x in 0..SCREEN_WIDTH {
                    let p = frame_buf.pixel(x, y);
                    let ix = (y * SCREEN_WIDTH + x) as usize * 3;
                    buf[ix] = p.r;
                    buf[ix + 1] = p.g;
                    buf[ix + 2] = p.b;
                }
            }
        });

        let texture = surface.as_texture(&texture_creator).unwrap();
        canvas.copy(&texture, None, None).unwrap();

        canvas.present();

        let audio_buf = agb.audio_buf();
        // assert!(
        //     (799..=801).contains(&audio_buf.len()),
        //     "invalid generated audio length: {}",
        //     audio_buf.len()
        // );

        // Sync by audio
        while audio_queue.size() > SOUND_BUF_LEN as u32 * 4 {
            std::thread::sleep(Duration::from_millis(1));
        }

        audio_queue
            .queue_audio(
                &audio_buf
                    .buf
                    .iter()
                    .flat_map(|s| [s.left, s.right])
                    .collect::<Vec<i16>>(),
            )
            .unwrap();

        // let elapsed = std::time::Instant::now() - start_time;
        // let wait = std::time::Duration::from_nanos(1_000_000_000u64 / 60);
        // if wait > elapsed {
        //     std::thread::sleep(wait - elapsed);
        // }

        frames += 1;

        if frames % (60 * 60) == 0 {
            if let Some(backup) = agb.backup() {
                save_backup(&rom_path, backup)?;
            }
        }
    }

    if let Some(backup) = agb.backup() {
        save_backup(&rom_path, backup)?;
    }

    Ok(())
}

fn process_events(event_pump: &mut EventPump) -> bool {
    for event in event_pump.poll_iter() {
        match event {
            Event::Quit { .. }
            | Event::KeyDown {
                keycode: Some(Keycode::Escape),
                ..
            } => return false,
            _ => {}
        }
    }
    true
}

struct InputManager {
    controllers: Vec<GameController>,
    key_bind: Vec<(Key, KeyBind)>,
    cur_key_input: Vec<bool>,
    hotkey: Vec<(HotKey, KeyBind)>,
    cur_hotkey: Vec<bool>,
    prev_hotkey: Vec<bool>,
}

enum Key {
    A,
    B,
    Select,
    Start,
    Right,
    Left,
    Up,
    Down,
    R,
    L,
}

#[derive(PartialEq, Eq)]
enum HotKey {
    SaveState,
    LoadState,
    NextSlot,
    PrevSlot,
}

enum KeyBind {
    Scancode(Scancode),
    Button(Button),
    And(Vec<KeyBind>),
    Or(Vec<KeyBind>),
}

macro_rules! kbd {
    ($key:ident) => {
        KeyBind::Scancode(Scancode::$key)
    };
}

macro_rules! pad {
    ($button:ident) => {
        KeyBind::Button(Button::$button)
    };
}

impl std::ops::BitOr for KeyBind {
    type Output = KeyBind;

    fn bitor(self, rhs: Self) -> Self::Output {
        KeyBind::Or(vec![self, rhs])
>>>>>>> c7a29b24
    }

    pub fn ctx(&self) -> &Context {
        &self.ctx
    }

    pub fn ctx_mut(&mut self) -> &mut Context {
        &mut self.ctx
    }

    pub fn run_frame(&mut self) {
        use context::{Bus, Lcd, Sound};

        self.ctx.sound_mut().clear_buf();

        let start_frame = self.ctx.lcd().frame();
        while start_frame == self.ctx.lcd().frame() {
            if !self.ctx.dma_tick() {
                self.ctx.cpu.exec_one(&mut self.ctx.inner);
            }
            self.ctx.lcd_tick();
            self.ctx.sound_tick();
            self.ctx.bus_tick();
        }
    }

    pub fn frame_buf(&self) -> &FrameBuf {
        use context::Lcd;
        self.ctx.lcd().frame_buf()
    }

    pub fn audio_buf(&self) -> &AudioBuf {
        use context::Sound;
        self.ctx.sound().audio_buf()
    }

    pub fn set_key_input(&mut self, key_input: &KeyInput) {
        use context::Bus;
        self.ctx.set_key_input(key_input);
    }

    pub fn backup(&self) -> Option<Vec<u8>> {
        use context::GamePak;
        self.ctx.gamepak().backup().data()
    }

    pub fn save_state(&self) -> Vec<u8> {
        bincode::serialize(&self.ctx).unwrap()
    }

    pub fn load_state(&mut self, data: &[u8]) -> anyhow::Result<()> {
        use context::{Bus, GamePak, Lcd};
        use std::mem::swap;

        let mut ctx: Context = bincode::deserialize(data)?;

        // Restore unsaved components
        swap(
            self.ctx.gamepak_mut().rom_mut(),
            ctx.gamepak_mut().rom_mut(),
        );
        swap(&mut self.ctx.bus_mut().bios, &mut ctx.bus_mut().bios);
        swap(
            &mut self.ctx.lcd_mut().frame_buf,
            &mut ctx.lcd_mut().frame_buf,
        );

        self.ctx = ctx;
        Ok(())
    }
}<|MERGE_RESOLUTION|>--- conflicted
+++ resolved
@@ -1,4 +1,3 @@
-<<<<<<< HEAD
 mod backup;
 mod bios;
 mod bus;
@@ -32,266 +31,55 @@
         let mut ctx = Context::new(bios, rom, backup);
         ctx.cpu.set_pc(&mut ctx.inner, 0);
         Agb { ctx }
-=======
-#[macro_use]
-extern crate prettytable;
-
-// mod gdb;
-
-use anyhow::{anyhow, bail, Result};
-use compress_tools::{list_archive_files, uncompress_archive_file};
-use log::{error, info};
-use sdl2::{
-    audio::{AudioQueue, AudioSpecDesired},
-    controller::{Button, GameController},
-    event::Event,
-    keyboard::{KeyboardState, Keycode, Scancode},
-    pixels::Color,
-    surface::Surface,
-    EventPump,
-};
-use std::{
-    fs::{read, File},
-    io::Read,
-    path::{Path, PathBuf},
-    time::Duration,
-};
-use tempfile::NamedTempFile;
-
-use tgba_core::{Agb, KeyInput, Rom};
-
-const SCREEN_WIDTH: u32 = 240;
-const SCREEN_HEIGHT: u32 = 160;
-const SCALING: u32 = 4;
-
-pub fn run(bios: &Path, rom_path: &Path) -> Result<()> {
-    env_logger::builder().format_timestamp(None).init();
-
-    let bios = read(&bios)?;
-    let rom = load_rom(&rom_path)?;
-    let backup = load_backup(&rom_path)?;
-
-    dump_rom_info(&rom);
-
-    let mut agb = Agb::new(bios, rom, backup);
-
-    let sdl_context = sdl2::init().unwrap();
-    let video_subsystem = sdl_context.video().unwrap();
-
-    let window = video_subsystem
-        .window("TGBA", SCREEN_WIDTH * SCALING, SCREEN_HEIGHT * SCALING)
-        .position_centered()
-        .build()
-        .unwrap();
-
-    let mut canvas = window.into_canvas().present_vsync().build().unwrap();
-
-    canvas.set_draw_color(Color::RGB(0, 0, 0));
-    let mut event_pump = sdl_context.event_pump().unwrap();
-
-    let texture_creator = canvas.texture_creator();
-    let mut surface = Surface::new(
-        SCREEN_WIDTH,
-        SCREEN_HEIGHT,
-        sdl2::pixels::PixelFormatEnum::RGB24,
-    )
-    .unwrap();
-
-    const SOUND_BUF_LEN: u16 = 2048;
-
-    let audio_subsystem = sdl_context.audio().map_err(|e| anyhow!("{e}"))?;
-    let desired_spec = AudioSpecDesired {
-        freq: Some(48000),
-        channels: Some(2),
-        samples: Some(SOUND_BUF_LEN),
-    };
-    let audio_queue: AudioQueue<i16> = audio_subsystem
-        .open_queue(None, &desired_spec)
-        .map_err(|e| anyhow!("{e}"))?;
-    audio_queue.queue_audio(&vec![0; 2048]).unwrap();
-    audio_queue.resume();
-
-    let game_controller_subsystem = sdl_context.game_controller().unwrap();
-
-    let game_controller = game_controller_subsystem.open(0).ok().into_iter().collect();
-
-    let mut im = InputManager::new(game_controller);
-
-    let mut frames = 0;
-    let mut cur_slot = 0_u32;
-
-    while process_events(&mut event_pump) {
-        let start_time = std::time::Instant::now();
-
-        im.update(&event_pump);
-
-        if im.hotkey_pressed(HotKey::SaveState) {
-            save_state(&agb, &rom_path, cur_slot)?;
-        }
-        if im.hotkey_pressed(HotKey::LoadState) {
-            if let Err(err) = load_state(&mut agb, &rom_path, cur_slot) {
-                error!("Failed to load state from slot {cur_slot}: {err}");
-            }
-        }
-
-        if im.hotkey_pressed(HotKey::NextSlot) {
-            cur_slot += 1;
-            info!("State save slot changed: {cur_slot}");
-        }
-        if im.hotkey_pressed(HotKey::PrevSlot) {
-            cur_slot = cur_slot.saturating_sub(1);
-            info!("State save slot changed: {cur_slot}");
-        }
-
-        let key_input = im.key_input();
-        agb.set_key_input(&key_input);
-        agb.exec_frame();
-
-        let frame_buf = agb.frame_buf();
-
-        surface.with_lock_mut(|buf| {
-            for y in 0..SCREEN_HEIGHT {
-                for x in 0..SCREEN_WIDTH {
-                    let p = frame_buf.pixel(x, y);
-                    let ix = (y * SCREEN_WIDTH + x) as usize * 3;
-                    buf[ix] = p.r;
-                    buf[ix + 1] = p.g;
-                    buf[ix + 2] = p.b;
-                }
-            }
-        });
-
-        let texture = surface.as_texture(&texture_creator).unwrap();
-        canvas.copy(&texture, None, None).unwrap();
-
-        canvas.present();
-
-        let audio_buf = agb.audio_buf();
-        // assert!(
-        //     (799..=801).contains(&audio_buf.len()),
-        //     "invalid generated audio length: {}",
-        //     audio_buf.len()
-        // );
-
-        // Sync by audio
-        while audio_queue.size() > SOUND_BUF_LEN as u32 * 4 {
-            std::thread::sleep(Duration::from_millis(1));
-        }
-
-        audio_queue
-            .queue_audio(
-                &audio_buf
-                    .buf
-                    .iter()
-                    .flat_map(|s| [s.left, s.right])
-                    .collect::<Vec<i16>>(),
-            )
-            .unwrap();
-
-        // let elapsed = std::time::Instant::now() - start_time;
-        // let wait = std::time::Duration::from_nanos(1_000_000_000u64 / 60);
-        // if wait > elapsed {
-        //     std::thread::sleep(wait - elapsed);
-        // }
-
-        frames += 1;
-
-        if frames % (60 * 60) == 0 {
-            if let Some(backup) = agb.backup() {
-                save_backup(&rom_path, backup)?;
-            }
-        }
     }
 
-    if let Some(backup) = agb.backup() {
-        save_backup(&rom_path, backup)?;
+    pub fn info(&self) -> Vec<(String, String)> {
+        use context::GamePak;
+        let rom = self.ctx.gamepak().rom();
+
+        let rom_size = rom.data.len();
+        let rom_size = if rom_size < 1 * 1024 * 1024 {
+            format!("{} KiB", rom_size as f64 / 1024 as f64)
+        } else {
+            format!("{} MiB", rom_size as f64 / (1024 * 1024) as f64)
+        };
+
+        vec![
+            (
+                "Title".to_string(),
+                String::from_utf8_lossy(&rom.title).to_string(),
+            ),
+            (
+                "Game Code".to_string(),
+                String::from_utf8_lossy(&rom.game_code).to_string(),
+            ),
+            (
+                "Maker Code".to_string(),
+                String::from_utf8_lossy(&rom.maker_code).to_string(),
+            ),
+            ("Main Unit Code".to_string(), rom.main_unit_code.to_string()),
+            ("Device Type".to_string(), rom.device_type.to_string()),
+            ("ROM Version".to_string(), rom.rom_version.to_string()),
+            ("Backup Type".to_string(), rom.backup_type().to_string()),
+            ("ROM Size".to_string(), rom_size),
+        ]
     }
 
-    Ok(())
-}
+    pub fn reset(&mut self) {
+        use context::{Bus, GamePak};
 
-fn process_events(event_pump: &mut EventPump) -> bool {
-    for event in event_pump.poll_iter() {
-        match event {
-            Event::Quit { .. }
-            | Event::KeyDown {
-                keycode: Some(Keycode::Escape),
-                ..
-            } => return false,
-            _ => {}
-        }
-    }
-    true
-}
+        let bios = self.ctx.bus().bios.clone();
+        let rom = self.ctx.gamepak().rom().clone();
+        let backup = self.ctx.backup().data();
 
-struct InputManager {
-    controllers: Vec<GameController>,
-    key_bind: Vec<(Key, KeyBind)>,
-    cur_key_input: Vec<bool>,
-    hotkey: Vec<(HotKey, KeyBind)>,
-    cur_hotkey: Vec<bool>,
-    prev_hotkey: Vec<bool>,
-}
-
-enum Key {
-    A,
-    B,
-    Select,
-    Start,
-    Right,
-    Left,
-    Up,
-    Down,
-    R,
-    L,
-}
-
-#[derive(PartialEq, Eq)]
-enum HotKey {
-    SaveState,
-    LoadState,
-    NextSlot,
-    PrevSlot,
-}
-
-enum KeyBind {
-    Scancode(Scancode),
-    Button(Button),
-    And(Vec<KeyBind>),
-    Or(Vec<KeyBind>),
-}
-
-macro_rules! kbd {
-    ($key:ident) => {
-        KeyBind::Scancode(Scancode::$key)
-    };
-}
-
-macro_rules! pad {
-    ($button:ident) => {
-        KeyBind::Button(Button::$button)
-    };
-}
-
-impl std::ops::BitOr for KeyBind {
-    type Output = KeyBind;
-
-    fn bitor(self, rhs: Self) -> Self::Output {
-        KeyBind::Or(vec![self, rhs])
->>>>>>> c7a29b24
+        self.ctx = Context::new(bios, rom, backup);
     }
 
-    pub fn ctx(&self) -> &Context {
-        &self.ctx
-    }
-
-    pub fn ctx_mut(&mut self) -> &mut Context {
-        &mut self.ctx
-    }
-
-    pub fn run_frame(&mut self) {
+    pub fn exec_frame(&mut self, render_graphics: bool) {
         use context::{Bus, Lcd, Sound};
 
+        self.ctx.sound_mut().clear_buf();
+        self.ctx.lcd_mut().set_render_graphics(render_graphics);
         self.ctx.sound_mut().clear_buf();
 
         let start_frame = self.ctx.lcd().frame();
@@ -303,6 +91,14 @@
             self.ctx.sound_tick();
             self.ctx.bus_tick();
         }
+    }
+
+    pub fn ctx(&self) -> &Context {
+        &self.ctx
+    }
+
+    pub fn ctx_mut(&mut self) -> &mut Context {
+        &mut self.ctx
     }
 
     pub fn frame_buf(&self) -> &FrameBuf {
